"""Assorted class utilities and tools"""


class UniqueInstances(type):
    """
<<<<<<< HEAD
    Provides an inheritable display overload method that shows instances with their class names and a name=value pair
    for each attribute stored on the instance itself (but no attrs inherited from its classes and his parent). Can be
    mixed into any class, and will work on any instance.
=======
    UniqueInstances metaclass

    Methods
    -------
    __new__
        asd
    __call__
        asd
    setattr
        asd
>>>>>>> 93a15eca
    """

    def __new__(mcs, name, bases, dct):
        """
        Create a class

        Parameters
        ----------
        name : str
            asd
        bases : tuple
            asd
        dct : dict
            asd
        """
        if '__slots__' in dct:
            dct['instances_attrs'] = set()
            dct['__setattr__'] = UniqueInstances.setattr

            return type.__new__(mcs, name, bases, dct)
        else:
            print("Warning: " +
                  "Classes created with the UniqueInstances metaclass must implement the " +
                  "'__slots__ ' variable. The class was not created.")

    def __call__(cls, *args, **kwargs):
        """
        Return an instances if it does not already exist otherwise return None

        Arguments
        ---------
        args : tuple
            asd
        kwargs : dict
            asd
        """
        # get __init__ class
        init = cls.__init__

        # get init's arguments and default values
        varnames = getattr(getattr(init, '__code__'), 'co_varnames')[len(args) + 1:]
        default = getattr(init, '__defaults__')

        # create list with args
        instance_attrs = list(args)

        # fill instance_attrs with kwargs or init's default values
        for i, key in enumerate(varnames):
            instance_attrs.append(kwargs.get(key, default[i]))

        # from list to tuple
        instance_attrs = tuple(instance_attrs)

        # get obj's attrs and instances attrs class
        instances_attrs = getattr(cls, 'instances_attrs')

        # check obj's attrs don't be in instances attrs class
        if instance_attrs in instances_attrs:
            print("Warning: " +
                  "There is another instance of the class " +
                  "'{}' ".format(cls.__name__) +
                  "with the same attributes. The object was not created.")
        else:
            # add obj's attrs to instances attrs
            instances_attrs.add(instance_attrs)

            # create and instantiate the object
            obj = cls.__new__(cls, *args, **kwargs)
            obj.__init__(*args, **kwargs)

            return obj

    def setattr(self, key, value):
        """
        Set attribute object if doesn't collide with attributes another object

        Parameters
        ----------
        key : string
            asd
        value : value
            asd
        """
        if hasattr(self, key):
            # get instances attrs and instance attrs
            instances_attrs = getattr(self.__class__, 'instances_attrs')
            instance_attrs = tuple(getattr(self, name) for name in self.__slots__)

            # get possible new instance attrs
            _instance_attrs = tuple((getattr(self, _key) if _key != key
                                     else value for _key in self.__slots__))

            # add new instance attrs if not in instances attrs
            if _instance_attrs in instances_attrs:
                print("Warning: " +
                      "There is another instance of the class " +
                      "'{}'".format(self.__class__.__name__) +
                      " with the same attributes. The object was not changed.")

                return None
            else:
                instances_attrs.remove(instance_attrs)
                instances_attrs.add(_instance_attrs)

        self.__class__.__dict__[key].__set__(self, value)


class AttrDisplay:
    __slots__ = ()

    def __repr__(self):
        """
        Get representation object

        Returns
        -------
        str
            asd
        """
        return "{}({})".format(self.__class__.__name__,
                               ','.join(tuple(str(getattr(self, name)) for name in self.__slots__)))


if __name__ == "__main__":
    class Coordinate(AttrDisplay, metaclass=UniqueInstances):
        __slots__ = ('x', 'y', 'z')

        def __init__(self, x, y, z):
            self.x = x
            self.y = y
            self.z = z


    # view instances' attrs
    print(getattr(Coordinate, 'instances_attrs'))  # set()

    # instantiates first object
    coordinate1 = Coordinate(0, 0, 0)
    print(coordinate1)  # Coordinate(0, 0, 0)

    # try to add a attr to first object
    try:
        setattr(coordinate1, 'a', 1)
    except Exception as e:
        print(e)  # 'Coordinate' object has no attribute 'a'

    # view instances' attrs
    print(getattr(Coordinate, 'instances_attrs'))

    # try instantiates second object with attrs first object
    coordinate2 = eval(repr(coordinate1))  # Warning: There is another instance...
    print(coordinate2)  # None

    # view instances' attrs
    print(getattr(Coordinate, 'instances_attrs'))

    # del first object
    del coordinate1

    # view instances' attrs
    print(getattr(Coordinate, 'instances_attrs'))  # set()

    # create second object
    coordinate2 = Coordinate(0, 0, 0)
    coordinate3 = Coordinate(1, 0, 0)
    print(coordinate2)

    # view instances' attrs
    print(getattr(Coordinate, 'instances_attrs'))  # {(1, 0, 0), (0, 0, 0)}

    # change value attrs
    coordinate2.x = 1
    print(coordinate2)

    # view instances' attrs
    print(getattr(Coordinate, 'instances_attrs'))

    # create third object
    print(coordinate3)

    # view instances' attrs
    print(getattr(Coordinate, 'instancesAttrs'))

    # change value attrs
    coordinate3.x = 0  # Warning: There is another instance...
    print(coordinate3)  # Coordinate(1, 0, 0)<|MERGE_RESOLUTION|>--- conflicted
+++ resolved
@@ -3,11 +3,6 @@
 
 class UniqueInstances(type):
     """
-<<<<<<< HEAD
-    Provides an inheritable display overload method that shows instances with their class names and a name=value pair
-    for each attribute stored on the instance itself (but no attrs inherited from its classes and his parent). Can be
-    mixed into any class, and will work on any instance.
-=======
     UniqueInstances metaclass
 
     Methods
@@ -18,7 +13,6 @@
         asd
     setattr
         asd
->>>>>>> 93a15eca
     """
 
     def __new__(mcs, name, bases, dct):
